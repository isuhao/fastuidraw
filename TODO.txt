TODO.

 1. Dashed stroking is not implemented (yet).

<<<<<<< HEAD
 2. Rework dashed stroking anti-aliasing as follows:
     - Draw opaque pass as is
     - On anti-alias pass, instead of relying on depth buffer to
       obscure pixels, draw the quads representing the anti-alias
       fuzz.
    The main issue for the rework is that we need to add essentially
    new attribute and index data for the anti-alias pass for the
    fuzz-quads strongly for joins and caps. Edges can be handled
    by making 8 verts per quad instead of the current 6.
=======
 2. Add arc methods that are same as that ofW3C canvase:
    - Add ctor for PathContour::arc(vec2 center, float radius,
                                    float startAngle, float endAngle,
                                    bool counterclockwise)
       where the center of the arc is specified as are the
       starting and ending angles and if it goes clockwise
       or counter-clockwise.

    - Add new function/thing: arcTo(vec2 pt1, vec2 pt2, R)
       That makes an arc and 2 line segments as follows.
       Let L be the ray from the previous point to
       pt1 and M be the ray from pt1 to pt2. Let C
       be the circle tangent to both L and M with
       radius R. Let A be the arc of a circle that
       starts at where the C intersects L and ends
       where C intersects M. Then arcTo(pt1, pt2, R)
       is first connect by line segment from previous
       point to the start of A, then A, and then from
       end point of A to pt2.
>>>>>>> 822da893

 3. An interface to build attribute and text data from string(s). Currently
    an application needs to do this by itself, the example code being in
    demos/common/text_helper.[ch]pp.

 4. For some glyphs, curve pair glyph rendering is incorrect (this can be determined when
    the glyph data is generated). Should have an interface that is "take scalable glyph
    that is best" in GlyphSelector class.

 5. W3C blend modes are not yet implemented in GL backend, but Porter-Duff blend modes
    are.

 6. Path tessellation is scale invariant because it is based upon curvature. However,
    if a path (or rounded join) is dramtically zoomed in, we start to see the line segments.
    The way out is to instead use curvature multiplied by arc length and when we stroke
    a path to refine the tessellation by S where S is the operator norm of the
    transformation.

 7. Vulkan backend. Reuse the GLSL code building of fastuidraw::glsl
    together with a 3rd party library to create SPIR-V from GLSL.
    Options for third part library so far are:
            a) libshaderc at https://github.com/google/shaderc.
            b) glslang from Khronos at https://github.com/KhronosGroup/glslang<|MERGE_RESOLUTION|>--- conflicted
+++ resolved
@@ -2,17 +2,6 @@
 
  1. Dashed stroking is not implemented (yet).
 
-<<<<<<< HEAD
- 2. Rework dashed stroking anti-aliasing as follows:
-     - Draw opaque pass as is
-     - On anti-alias pass, instead of relying on depth buffer to
-       obscure pixels, draw the quads representing the anti-alias
-       fuzz.
-    The main issue for the rework is that we need to add essentially
-    new attribute and index data for the anti-alias pass for the
-    fuzz-quads strongly for joins and caps. Edges can be handled
-    by making 8 verts per quad instead of the current 6.
-=======
  2. Add arc methods that are same as that ofW3C canvase:
     - Add ctor for PathContour::arc(vec2 center, float radius,
                                     float startAngle, float endAngle,
@@ -32,7 +21,6 @@
        is first connect by line segment from previous
        point to the start of A, then A, and then from
        end point of A to pt2.
->>>>>>> 822da893
 
  3. An interface to build attribute and text data from string(s). Currently
     an application needs to do this by itself, the example code being in
